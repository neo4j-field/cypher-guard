mod errors;
pub mod parser {
    pub mod ast;
    pub mod clauses;
    pub mod components;
    pub mod patterns;
    pub mod utils;
}
mod schema;

use errors::CypherGuardError;
pub use schema::{
    DbSchema, DbSchemaConstraint, DbSchemaIndex, DbSchemaMetadata, DbSchemaProperty,
    DbSchemaRelationshipPattern, PropertyType,
};

use parser::ast::*;
use parser::clauses::*;
use std::collections::HashMap;
use std::collections::HashSet;
pub type Result<T> = std::result::Result<T, CypherGuardError>;

/// Tracks validation state (errors + alias scope)
pub struct ValidationContext<'a> {
    pub errors: Vec<String>,
    pub current_aliases: HashSet<String>, // placeholder for alias/with scope support
    pub var_types: HashMap<String, VarInfo>, // variable name -> type info
    pub schema: &'a DbSchema,
}

#[derive(Debug, Clone)]
pub enum VarInfo {
    Node { label: String },
    Relationship { rel_type: String },
    Path,
}

/// Placeholder no-op validator
pub fn validate_cypher(_query: &str) -> Result<bool> {
    Ok(true)
}

/// Validate full query with schema: returns true if valid, or error on parse failure
pub fn validate_cypher_with_schema(query: &str, schema: &DbSchema) -> Result<bool> {
    println!("Validating query: {}", query);
    println!("Schema: {:?}", schema);
    let ast = parse_query(query).map_err(|e| {
        println!("Parser error: {:?}", e);
        CypherGuardError::InvalidQuery
    })?;
    println!("AST: {:?}", ast);
    let mut ctx = ValidationContext {
        errors: Vec::new(),
        current_aliases: HashSet::new(),
        var_types: HashMap::new(),
        schema,
    };
    validate_query(&ast.1, &mut ctx);
    if ctx.errors.is_empty() {
        Ok(true)
    } else {
        Err(CypherGuardError::InvalidQuery)
    }
}

/// Main validation routine: parse and traverse the AST
pub fn get_cypher_validation_errors(query: &str, schema: &DbSchema) -> Vec<String> {
    match parse_query(query) {
        Ok((_, ast)) => {
            println!("AST: {:?}", ast); // Debug: Print the AST
            let mut ctx = ValidationContext {
                errors: Vec::new(),
                current_aliases: HashSet::new(),
                var_types: HashMap::new(),
                schema,
            };

            // Validate all elements in the match clause
            if let Some(match_clause) = &ast.match_clause {
                for el in &match_clause.elements {
                    validate_match_element(el, schema, &mut ctx);
                }
            }

            println!("Variable mapping: {:?}", ctx.var_types); // Debug: Print the variable mapping

            // Validate WITH clause if present
            if let Some(with_clause) = &ast.with_clause {
                validate_with_clause(with_clause, &mut ctx);
            }

            // Validate WHERE clause if present
            if let Some(where_clause) = &ast.where_clause {
                let _ = validate_where_clause(where_clause, schema, &mut ctx);
            }

            // Validate return clause
            if let Some(return_clause) = &ast.return_clause {
                for item in &return_clause.items {
                    if let Some((var, prop)) = item.split_once('.') {
                        println!("Validating RETURN item: {} -> {}", var, prop); // Debug: Print RETURN item
                        if let Some(var_info) = ctx.var_types.get(var) {
                            match var_info {
                                VarInfo::Node { label } => {
                                    println!("Node variable '{}' has label '{}'", var, label); // Debug: Print node label
                                    if !schema.has_node_property(label, prop) {
                                        let error = format!(
                                            "Property '{}' not in schema for label '{}'",
                                            prop, label
                                        );
                                        println!("Validation error: {}", error); // Debug: Print validation error
                                        ctx.errors.push(error);
                                    }
                                }
                                VarInfo::Relationship { rel_type } => {
                                    println!(
                                        "Relationship variable '{}' has type '{}'",
                                        var, rel_type
                                    ); // Debug: Print relationship type
                                    if !schema.has_relationship_property(rel_type, prop) {
                                        let error = format!(
                                            "Property '{}' not in schema for relationship type '{}'",
                                            prop, rel_type
                                        );
                                        println!("Validation error: {}", error); // Debug: Print validation error
                                        ctx.errors.push(error);
                                    }
                                }
                                VarInfo::Path => {
                                    // Path property validation if needed
                                }
                            }
                        } else {
                            let error = format!("Variable '{}' not found in MATCH clause", var);
                            println!("Validation error: {}", error); // Debug: Print validation error
                            ctx.errors.push(error);
                        }
                    }
                }
            }

            println!("Final validation errors: {:?}", ctx.errors); // Debug: Print final errors
            ctx.errors
        }
        Err(_) => vec!["Invalid Cypher syntax".to_string()],
    }
}

/// Validate a Cypher query against a schema
fn validate_query(query: &Query, ctx: &mut ValidationContext) {
    println!("DEBUG: Entered validate_query");
    // Validate match clause
    if let Some(match_clause) = &query.match_clause {
        for el in &match_clause.elements {
            validate_match_element(el, ctx.schema, ctx);
        }
    }

    // Validate WITH clause if present
    if let Some(with_clause) = &query.with_clause {
        validate_with_clause(with_clause, ctx);
    }

    // Validate WHERE clause if present
    if let Some(where_clause) = &query.where_clause {
        for condition in &where_clause.conditions {
            match condition {
                WhereCondition::Comparison {
                    left,
                    operator: _,
                    right: _,
                } => {
                    if let Some((var, prop)) = left.split_once('.') {
                        if let Some(var_info) = ctx.var_types.get(var) {
                            match var_info {
                                VarInfo::Node { label } => {
                                    if !ctx.schema.has_node_property(label, prop) {
                                        ctx.errors.push(format!(
                                            "Property '{}' not in schema for label '{}'",
                                            prop, label
                                        ));
                                    }
                                }
                                VarInfo::Relationship { rel_type } => {
                                    if !ctx.schema.has_relationship_property(rel_type, prop) {
                                        ctx.errors.push(format!(
                                            "Property '{}' not in schema for relationship type '{}'",
                                            prop, rel_type
                                        ));
                                    }
                                }
                                VarInfo::Path => {
                                    // Path property validation if needed
                                }
                            }
                        } else {
                            ctx.errors.push(format!("Variable '{}' not defined", var));
                        }
                    }
                }
                WhereCondition::FunctionCall { .. } | WhereCondition::PathProperty { .. } => {
                    // Already handled in validate_where_clause
                }
                WhereCondition::And(left, right) => {
                    validate_where_condition(left, ctx.schema, ctx).unwrap_or(false);
                    validate_where_condition(right, ctx.schema, ctx).unwrap_or(false);
                }
                WhereCondition::Or(left, right) => {
                    validate_where_condition(left, ctx.schema, ctx).unwrap_or(false);
                    validate_where_condition(right, ctx.schema, ctx).unwrap_or(false);
                }
                WhereCondition::Not(cond) => {
                    validate_where_condition(cond, ctx.schema, ctx).unwrap_or(false);
                }
                WhereCondition::Parenthesized(cond) => {
                    validate_where_condition(cond, ctx.schema, ctx).unwrap_or(false);
                }
            }
        }
    }

    // Validate return clause
    if let Some(return_clause) = &query.return_clause {
        for item in &return_clause.items {
            if let Some((var, prop)) = item.split_once('.') {
                if let Some(var_info) = ctx.var_types.get(var) {
                    match var_info {
                        VarInfo::Node { label } => {
                            if !ctx.schema.has_node_property(label, prop) {
                                ctx.errors.push(format!(
                                    "Property '{}' not in schema for label '{}'",
                                    prop, label
                                ));
                            }
                        }
                        VarInfo::Relationship { rel_type } => {
                            if !ctx.schema.has_relationship_property(rel_type, prop) {
                                ctx.errors.push(format!(
                                    "Property '{}' not in schema for relationship type '{}'",
                                    prop, rel_type
                                ));
                            }
                        }
                        VarInfo::Path => {
                            // Path property validation if needed
                        }
                    }
                } else {
                    ctx.errors.push(format!("Variable '{}' not defined", var));
                }
            }
        }
    }
}

/// Validate a WITH clause
fn validate_with_clause(with_clause: &WithClause, ctx: &mut ValidationContext) {
    println!("DEBUG: Entered validate_with_clause");
    println!("DEBUG: Starting WITH clause validation");
    println!("DEBUG: Current variable scope: {:?}", ctx.var_types);
    println!("DEBUG: WITH clause items: {:?}", with_clause.items);

    // First, check all items for existence in the current scope
    let mut new_var_types = HashMap::new();
    let mut seen_aliases = HashSet::new();
    let mut has_errors = false;

    for item in &with_clause.items {
        println!("DEBUG: Processing WITH item: {:?}", item);
        match &item.expression {
            WithExpression::Identifier(var) => {
                println!("DEBUG: Checking identifier: {}", var);
                println!(
                    "DEBUG: Current var_types keys: {:?}",
                    ctx.var_types.keys().collect::<Vec<_>>()
                );
                if !ctx.var_types.contains_key(var) {
                    println!("DEBUG: Variable {} not found in scope", var);
                    ctx.errors
                        .push(format!("Variable '{}' not defined in previous scope", var));
                    println!("DEBUG: ctx.errors after push: {:?}", ctx.errors);
                    has_errors = true;
                } else if let Some(var_info) = ctx.var_types.get(var) {
                    println!("DEBUG: Found variable info: {:?}", var_info);
                    if let Some(alias) = &item.alias {
                        println!("DEBUG: Adding alias {} with info {:?}", alias, var_info);
                        new_var_types.insert(alias.clone(), var_info.clone());
                        seen_aliases.insert(alias.clone());
                    } else {
                        println!("DEBUG: Adding variable {} with info {:?}", var, var_info);
                        new_var_types.insert(var.clone(), var_info.clone());
                    }
                }
            }
            WithExpression::PropertyAccess { variable, property } => {
                println!("DEBUG: Checking property access: {}.{}", variable, property);
                if let Some(var_info) = ctx.var_types.get(variable) {
                    println!("DEBUG: Found variable info: {:?}", var_info);
                    if let Some(alias) = &item.alias {
                        println!("DEBUG: Adding alias {} with info {:?}", alias, var_info);
                        new_var_types.insert(alias.clone(), var_info.clone());
                        seen_aliases.insert(alias.clone());
                    }
                } else {
                    println!("DEBUG: Variable {} not found in scope", variable);
                    ctx.errors.push(format!(
                        "Variable '{}' not defined in previous scope",
                        variable
                    ));
                    has_errors = true;
                }
            }
            WithExpression::FunctionCall { name, args } => {
                println!("DEBUG: Checking function call: {}({:?})", name, args);
                let mut args_valid = true;
                // For now, we'll just validate that all arguments exist in scope
                for arg in args {
                    if let WithExpression::Identifier(var) = arg {
                        println!("DEBUG: Checking function argument: {}", var);
                        if !ctx.var_types.contains_key(var) {
                            println!("DEBUG: Argument {} not found in scope", var);
                            ctx.errors
                                .push(format!("Argument '{}' not defined in previous scope", var));
                            args_valid = false;
                        }
                    }
                }
                if args_valid {
                    if let Some(alias) = &item.alias {
                        println!("DEBUG: Adding function result alias: {}", alias);
                        // For function calls, we'll create a new variable type
                        new_var_types.insert(
                            alias.clone(),
                            VarInfo::Node {
                                label: "".to_string(),
                            },
                        );
                        seen_aliases.insert(alias.clone());
                    }
                } else {
                    has_errors = true;
                }
            }
            WithExpression::Wildcard => {
                println!("DEBUG: Processing wildcard");
                new_var_types.extend(ctx.var_types.clone());
            }
        }
    }

    println!("DEBUG: New variable scope: {:?}", new_var_types);
    println!("DEBUG: Current errors: {:?}", ctx.errors);
    println!("DEBUG: Has errors: {}", has_errors);

    // Only update the variable scope if we didn't find any errors
    if !has_errors {
        println!("DEBUG: Updating variable scope");
        ctx.var_types = new_var_types;
    } else {
        println!("DEBUG: Not updating variable scope due to errors");
    }
}

/// Validate one MatchElement
fn validate_match_element(el: &MatchElement, schema: &DbSchema, ctx: &mut ValidationContext) {
    // Validate the pattern
    validate_pattern(&el.pattern, schema, ctx);

    // Record path variable if present
    if let Some(path_var) = &el.path_var {
        ctx.var_types.insert(path_var.clone(), VarInfo::Path);
    }
}

/// Validate a pattern sequence: node-rel-node-rel...
fn validate_pattern(pattern: &[PatternElement], schema: &DbSchema, ctx: &mut ValidationContext) {
    for pe in pattern {
        match pe {
            PatternElement::Node(node) => {
                // Record variable if present
                if let Some(var) = &node.variable {
                    if let Some(label) = &node.label {
                        ctx.var_types.insert(
                            var.clone(),
                            VarInfo::Node {
                                label: label.clone(),
                            },
                        );
                        println!(
                            "Recorded node variable: {} -> {:?}",
                            var,
                            ctx.var_types.get(var)
                        ); // Debug: Print recorded node variable
                    } else {
                        // Record node variable without label
                        ctx.var_types.insert(
                            var.clone(),
                            VarInfo::Node {
                                label: "".to_string(),
                            },
                        );
                        println!(
                            "Recorded node variable without label: {} -> {:?}",
                            var,
                            ctx.var_types.get(var)
                        ); // Debug: Print recorded node variable
                    }
                }
                validate_node(node, schema, ctx)
            }
            PatternElement::Relationship(rel) => {
                // Record variable if present
                if let RelationshipPattern::Regular(details) = rel {
                    if let Some(var) = &details.variable {
                        if let Some(rel_type) = &details.rel_type {
                            ctx.var_types.insert(
                                var.clone(),
                                VarInfo::Relationship {
                                    rel_type: rel_type.clone(),
                                },
                            );
                            println!(
                                "Recorded relationship variable: {} -> {:?}",
                                var,
                                ctx.var_types.get(var)
                            ); // Debug: Print recorded relationship variable
                        } else {
                            // Record relationship variable without type
                            ctx.var_types.insert(
                                var.clone(),
                                VarInfo::Relationship {
                                    rel_type: "".to_string(),
                                },
                            );
                            println!(
                                "Recorded relationship variable without type: {} -> {:?}",
                                var,
                                ctx.var_types.get(var)
                            ); // Debug: Print recorded relationship variable
                        }
                    }
                }
                validate_relationship(rel, schema, ctx)
            }
            PatternElement::QuantifiedPathPattern(qpp) => {
                // Recursively validate the inner pattern
                validate_pattern(&qpp.pattern, schema, ctx);
            }
        }
    }
}

/// Validate a node (label, properties)
fn validate_node(node: &NodePattern, schema: &DbSchema, ctx: &mut ValidationContext) {
    if let Some(label) = &node.label {
        if !schema.has_label(label) {
            ctx.errors.push(format!("Label '{}' not in schema", label));
        }
        if let Some(props) = &node.properties {
            for prop in props {
                if !schema.has_node_property(label, &prop.key) {
                    ctx.errors.push(format!(
                        "Property '{}' not in schema for label '{}'",
                        prop.key, label
                    ));
                }
            }
        }
    }
}

/// Validate a relationship (type, properties)
fn validate_relationship(
    rel: &RelationshipPattern,
    schema: &DbSchema,
    ctx: &mut ValidationContext,
) {
    if let Some(rel_type) = rel.rel_type() {
        if !schema.has_relationship_type(rel_type) {
            ctx.errors
                .push(format!("Relationship type '{}' not in schema", rel_type));
        } else {
            // Validate relationship direction
            let direction = rel.direction();
            let relationships = schema
                .relationships
                .iter()
                .filter(|r| r.rel_type == rel_type)
                .collect::<Vec<_>>();

            if !relationships.is_empty() {
                let valid_direction = match direction {
                    Direction::Right => relationships.iter().any(|r| r.start != r.end),
                    Direction::Left => relationships.iter().any(|r| r.start != r.end),
                    Direction::Undirected => relationships.iter().any(|r| r.start == r.end),
                };

                if !valid_direction {
                    ctx.errors.push(format!(
                        "Invalid direction for relationship type '{}'. Expected {}",
                        rel_type,
                        match direction {
                            Direction::Right => "right-directed",
                            Direction::Left => "left-directed",
                            Direction::Undirected => "undirected",
                        }
                    ));
                }
            }
        }

        if let Some(props) = rel.properties() {
            for prop in props {
                if !schema.has_relationship_property(rel_type, &prop.key) {
                    ctx.errors.push(format!(
                        "Property '{}' not in schema for relationship type '{}'",
                        prop.key, rel_type
                    ));
                }
            }
        }
    }
}

/// Validate a WHERE clause
fn validate_where_clause(
    where_clause: &WhereClause,
    schema: &DbSchema,
    ctx: &mut ValidationContext,
) -> Result<bool> {
    println!("DEBUG: Starting validate_where_clause");
    for condition in &where_clause.conditions {
        println!("DEBUG: Processing condition: {:?}", condition);
        match condition {
            WhereCondition::Comparison {
                left,
                operator: _,
                right: _,
            } => {
                println!("DEBUG: Processing comparison: {}", left);
                // Validate property access
                if let Some((var, prop)) = left.split_once('.') {
                    println!("DEBUG: Found property access: {}.{}", var, prop);
                    if let Some(var_info) = ctx.var_types.get(var) {
                        match var_info {
                            VarInfo::Node { label } => {
<<<<<<< HEAD
                                println!("DEBUG: Checking node property: {}.{}", label, prop);
                                if !schema.has_node_property(label, prop) {
                                    println!("DEBUG: Invalid node property");
                                    return Ok(false);
                                }
                            }
                            VarInfo::Relationship { rel_type } => {
                                println!(
                                    "DEBUG: Checking relationship property: {}.{}",
                                    rel_type, prop
                                );
                                if !schema.has_relationship_property(rel_type, prop) {
                                    println!("DEBUG: Invalid relationship property");
                                    return Ok(false);
=======
                                if let Some(prop_info) = schema.get_node_property(label, prop) {
                                    // Check if the right-hand side literal matches the property type
                                    let is_quoted = right.starts_with('\'')
                                        && right.ends_with('\'')
                                        && right.len() >= 2;
                                    let unquoted = if is_quoted {
                                        &right[1..right.len() - 1]
                                    } else {
                                        right.as_str()
                                    };
                                    match prop_info.neo4j_type {
                                        PropertyType::STRING => {
                                            if !is_quoted {
                                                ctx.errors.push(format!(
                                                    "Type mismatch: property '{}' is STRING but got non-string literal",
                                                    prop
                                                ));
                                            }
                                        }
                                        PropertyType::INTEGER => {
                                            if is_quoted || unquoted.parse::<i64>().is_err() {
                                                ctx.errors.push(format!(
                                                    "Type mismatch: property '{}' is INTEGER but got string or non-integer literal",
                                                    prop
                                                ));
                                            }
                                        }
                                        PropertyType::FLOAT => {
                                            if is_quoted || unquoted.parse::<f64>().is_err() {
                                                ctx.errors.push(format!(
                                                    "Type mismatch: property '{}' is FLOAT but got string or non-float literal",
                                                    prop
                                            ));
                                            }
                                        }
                                        PropertyType::BOOLEAN => {
                                            if is_quoted
                                                || !(unquoted == "true" || unquoted == "false")
                                            {
                                                ctx.errors.push(format!(
                                                    "Type mismatch: property '{}' is BOOLEAN but got string or non-boolean literal",
                                                    prop
                                                ));
                                            }
                                        }
                                        PropertyType::DATE_TIME => {
                                            // Accept both quoted and unquoted for now, but could be stricter
                                            // TODO: Add stricter DATE_TIME literal validation if needed
                                        }
                                        PropertyType::POINT => {
                                            // Not supported in WHERE for now
                                        } // PropertyType::ENUM(_) => {
                                        //     // Not supported in this check for now
                                        // }
                                        PropertyType::LIST => {
                                            // Not supported in WHERE for now
                                        }
                                    }
                                }
                            }
                            VarInfo::Relationship { rel_type } => {
                                if let Some(prop_info) =
                                    schema.get_relationship_property(rel_type, prop)
                                {
                                    let is_quoted = right.starts_with('\'')
                                        && right.ends_with('\'')
                                        && right.len() >= 2;
                                    let unquoted = if is_quoted {
                                        &right[1..right.len() - 1]
                                    } else {
                                        right.as_str()
                                    };
                                    match prop_info.neo4j_type {
                                        PropertyType::STRING => {
                                            if !is_quoted {
                                                ctx.errors.push(format!(
                                                    "Type mismatch: property '{}' is STRING but got non-string literal",
                                                    prop
                                                ));
                                            }
                                        }
                                        PropertyType::INTEGER => {
                                            if is_quoted || unquoted.parse::<i64>().is_err() {
                                                ctx.errors.push(format!(
                                                    "Type mismatch: property '{}' is INTEGER but got string or non-integer literal",
                                                    prop
                                                ));
                                            }
                                        }
                                        PropertyType::FLOAT => {
                                            if is_quoted || unquoted.parse::<f64>().is_err() {
                                                ctx.errors.push(format!(
                                                    "Type mismatch: property '{}' is FLOAT but got string or non-float literal",
                                                    prop
                                            ));
                                            }
                                        }
                                        PropertyType::BOOLEAN => {
                                            if is_quoted
                                                || !(unquoted == "true" || unquoted == "false")
                                            {
                                                ctx.errors.push(format!(
                                                    "Type mismatch: property '{}' is BOOLEAN but got string or non-boolean literal",
                                                    prop
                                                ));
                                            }
                                        }
                                        PropertyType::DATE_TIME => {
                                            // Accept both quoted and unquoted for now, but could be stricter
                                            // TODO: Add stricter DATE_TIME literal validation if needed
                                        }
                                        PropertyType::POINT => {
                                            // Not supported in WHERE for now
                                        } // PropertyType::ENUM(_) => {
                                        //     // Not supported in this check for now
                                        // }
                                        PropertyType::LIST => {
                                            // Not supported in WHERE for now
                                        }
                                    }
>>>>>>> f9a8ee59
                                }
                            }
                            VarInfo::Path => {
                                println!("DEBUG: Path property validation not implemented");
                            }
                        }
                    } else {
                        println!("DEBUG: Variable not found: {}", var);
                        return Ok(false);
                    }
                }
            }
            WhereCondition::FunctionCall {
                function,
                arguments,
            } => {
                println!(
                    "DEBUG: Processing function call: {}({:?})",
                    function, arguments
                );
                // Validate function arguments
                for arg in arguments {
                    println!("DEBUG: Validating function argument: {}", arg);
                    validate_property_access(arg, schema, ctx)?;
                }
            }
            WhereCondition::PathProperty { path_var, property } => {
                println!("DEBUG: Processing path property: {}.{}", path_var, property);
                if let Some(var_info) = ctx.var_types.get(path_var) {
                    match var_info {
                        VarInfo::Path => {
                            println!("DEBUG: Validating path property: {}", property);
                            match property.as_str() {
                                "length" | "nodes" | "relationships" => {
                                    println!("DEBUG: Valid path property");
                                    return Ok(true);
                                }
                                _ => {
                                    println!("DEBUG: Invalid path property");
                                    return Ok(false);
                                }
                            }
                        }
                        _ => {
                            println!("DEBUG: Not a path variable");
                            return Ok(false);
                        }
                    }
                } else {
                    println!("DEBUG: Path variable not found");
                    return Ok(false);
                }
            }
            WhereCondition::And(left, right) => {
                println!("DEBUG: Processing AND condition");
                let left_result = validate_where_condition(left, schema, ctx)?;
                let right_result = validate_where_condition(right, schema, ctx)?;
                println!("DEBUG: AND result: {} && {}", left_result, right_result);
                return Ok(left_result && right_result);
            }
            WhereCondition::Or(left, right) => {
                println!("DEBUG: Processing OR condition");
                let left_result = validate_where_condition(left, schema, ctx)?;
                let right_result = validate_where_condition(right, schema, ctx)?;
                println!("DEBUG: OR result: {} || {}", left_result, right_result);
                return Ok(left_result || right_result);
            }
            WhereCondition::Not(cond) => {
                println!("DEBUG: Processing NOT condition");
                let result = validate_where_condition(cond, schema, ctx)?;
                println!("DEBUG: NOT result: !{}", result);
                return Ok(!result);
            }
            WhereCondition::Parenthesized(cond) => {
                println!("DEBUG: Processing parenthesized condition");
                return validate_where_condition(cond, schema, ctx);
            }
        }
    }
    println!("DEBUG: All conditions valid");
    Ok(true)
}

/// Validate a property access expression
fn validate_property_access(
    expr: &str,
    schema: &DbSchema,
    ctx: &mut ValidationContext,
) -> Result<()> {
    if let Some((var, prop)) = expr.split_once('.') {
        if let Some(var_info) = ctx.var_types.get(var) {
            match var_info {
                VarInfo::Node { label } => {
                    if !schema.has_node_property(label, prop) {
                        return Err(CypherGuardError::InvalidQuery);
                    }
                }
                VarInfo::Relationship { rel_type } => {
                    if !schema.has_relationship_property(rel_type, prop) {
                        return Err(CypherGuardError::InvalidQuery);
                    }
                }
                VarInfo::Path => {
                    // Path property validation if needed
                }
            }
        } else {
            return Err(CypherGuardError::InvalidQuery);
        }
    }
    Ok(())
}

<<<<<<< HEAD
/// Validate a WHERE condition
fn validate_where_condition(
    condition: &WhereCondition,
    schema: &DbSchema,
    ctx: &mut ValidationContext,
) -> Result<bool> {
    println!("DEBUG: Starting validate_where_condition");
    match condition {
        WhereCondition::Comparison {
            left,
            operator: _,
            right: _,
        } => {
            println!("DEBUG: Processing comparison: {}", left);
            // Validate property access
            if let Some((var, prop)) = left.split_once('.') {
                println!("DEBUG: Found property access: {}.{}", var, prop);
                if let Some(var_info) = ctx.var_types.get(var) {
                    match var_info {
                        VarInfo::Node { label } => {
                            println!("DEBUG: Checking node property: {}.{}", label, prop);
                            if !schema.has_node_property(label, prop) {
                                println!("DEBUG: Invalid node property");
                                return Ok(false);
                            }
                        }
                        VarInfo::Relationship { rel_type } => {
                            println!(
                                "DEBUG: Checking relationship property: {}.{}",
                                rel_type, prop
                            );
                            if !schema.has_relationship_property(rel_type, prop) {
                                println!("DEBUG: Invalid relationship property");
                                return Ok(false);
                            }
                        }
                        VarInfo::Path => {
                            println!("DEBUG: Path property validation not implemented");
                        }
                    }
                } else {
                    println!("DEBUG: Variable not found: {}", var);
                    return Ok(false);
                }
=======
#[cfg(test)]
mod tests {
    use super::*;

    #[test]
    fn test_parse_single_query() {
        let query = "MATCH (a:Person)-[r:KNOWS]->(b:Person) RETURN a.name, r.since";
        match crate::parser::clauses::parse_query(query) {
            Ok((rest, ast)) => {
                println!("Parsed AST: {:?}", ast);
                println!("Remaining: {:?}", rest);
>>>>>>> f9a8ee59
            }
            Ok(true)
        }
        WhereCondition::FunctionCall {
            function,
            arguments,
        } => {
            println!(
                "DEBUG: Processing function call: {}({:?})",
                function, arguments
            );
            // Validate function arguments
            for arg in arguments {
                println!("DEBUG: Validating function argument: {}", arg);
                validate_property_access(arg, schema, ctx)?;
            }
            Ok(true)
        }
        WhereCondition::PathProperty { path_var, property } => {
            println!("DEBUG: Processing path property: {}.{}", path_var, property);
            if let Some(var_info) = ctx.var_types.get(path_var) {
                match var_info {
                    VarInfo::Path => {
                        println!("DEBUG: Validating path property: {}", property);
                        match property.as_str() {
                            "length" | "nodes" | "relationships" => {
                                println!("DEBUG: Valid path property");
                                Ok(true)
                            }
                            _ => {
                                println!("DEBUG: Invalid path property");
                                Ok(false)
                            }
                        }
                    }
                    _ => {
                        println!("DEBUG: Not a path variable");
                        Ok(false)
                    }
                }
            } else {
                println!("DEBUG: Path variable not found");
                Ok(false)
            }
        }
        WhereCondition::And(left, right) => {
            println!("DEBUG: Processing AND condition");
            let left_result = validate_where_condition(left, schema, ctx)?;
            let right_result = validate_where_condition(right, schema, ctx)?;
            println!("DEBUG: AND result: {} && {}", left_result, right_result);
            Ok(left_result && right_result)
        }
        WhereCondition::Or(left, right) => {
            println!("DEBUG: Processing OR condition");
            let left_result = validate_where_condition(left, schema, ctx)?;
            let right_result = validate_where_condition(right, schema, ctx)?;
            println!("DEBUG: OR result: {} || {}", left_result, right_result);
            Ok(left_result || right_result)
        }
        WhereCondition::Not(cond) => {
            println!("DEBUG: Processing NOT condition");
            let result = validate_where_condition(cond, schema, ctx)?;
            println!("DEBUG: NOT result: !{}", result);
            Ok(!result)
        }
        WhereCondition::Parenthesized(cond) => {
            println!("DEBUG: Processing parenthesized condition");
            validate_where_condition(cond, schema, ctx)
        }
    }
}

impl<'a> ValidationContext<'a> {
    pub fn new(schema: &'a DbSchema) -> Self {
        Self {
            errors: Vec::new(),
            current_aliases: HashSet::new(),
            var_types: HashMap::new(),
            schema,
        }
    }
}<|MERGE_RESOLUTION|>--- conflicted
+++ resolved
@@ -544,22 +544,6 @@
                     if let Some(var_info) = ctx.var_types.get(var) {
                         match var_info {
                             VarInfo::Node { label } => {
-<<<<<<< HEAD
-                                println!("DEBUG: Checking node property: {}.{}", label, prop);
-                                if !schema.has_node_property(label, prop) {
-                                    println!("DEBUG: Invalid node property");
-                                    return Ok(false);
-                                }
-                            }
-                            VarInfo::Relationship { rel_type } => {
-                                println!(
-                                    "DEBUG: Checking relationship property: {}.{}",
-                                    rel_type, prop
-                                );
-                                if !schema.has_relationship_property(rel_type, prop) {
-                                    println!("DEBUG: Invalid relationship property");
-                                    return Ok(false);
-=======
                                 if let Some(prop_info) = schema.get_node_property(label, prop) {
                                     // Check if the right-hand side literal matches the property type
                                     let is_quoted = right.starts_with('\'')
@@ -680,7 +664,6 @@
                                             // Not supported in WHERE for now
                                         }
                                     }
->>>>>>> f9a8ee59
                                 }
                             }
                             VarInfo::Path => {
@@ -794,7 +777,6 @@
     Ok(())
 }
 
-<<<<<<< HEAD
 /// Validate a WHERE condition
 fn validate_where_condition(
     condition: &WhereCondition,
@@ -839,19 +821,6 @@
                     println!("DEBUG: Variable not found: {}", var);
                     return Ok(false);
                 }
-=======
-#[cfg(test)]
-mod tests {
-    use super::*;
-
-    #[test]
-    fn test_parse_single_query() {
-        let query = "MATCH (a:Person)-[r:KNOWS]->(b:Person) RETURN a.name, r.since";
-        match crate::parser::clauses::parse_query(query) {
-            Ok((rest, ast)) => {
-                println!("Parsed AST: {:?}", ast);
-                println!("Remaining: {:?}", rest);
->>>>>>> f9a8ee59
             }
             Ok(true)
         }
